--- conflicted
+++ resolved
@@ -28,14 +28,7 @@
         communication with a client. After client with communucation
         finishes, servers starts to accept new connections again
         """
-<<<<<<< HEAD
-        while True:
-            client_sock = self.__accept_new_connection()
-            self.__handle_client_connection(client_sock)
-=======
 
-        # TODO: Modify this program to handle signal to graceful shutdown
-        # the server
         try:
             while True:
                 client_sock = self.__accept_new_connection()
@@ -44,7 +37,6 @@
             return
         except KeyboardInterrupt:
             return
->>>>>>> a8f87a9e
 
     def shutdown(self):
         self._server_socket.close()
